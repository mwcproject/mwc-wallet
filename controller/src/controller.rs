// Copyright 2019 The Grin Developers
//
// Licensed under the Apache License, Version 2.0 (the "License");
// you may not use this file except in compliance with the License.
// You may obtain a copy of the License at
//
//     http://www.apache.org/licenses/LICENSE-2.0
//
// Unless required by applicable law or agreed to in writing, software
// distributed under the License is distributed on an "AS IS" BASIS,
// WITHOUT WARRANTIES OR CONDITIONS OF ANY KIND, either express or implied.
// See the License for the specific language governing permissions and
// limitations under the License.

//! Controller for wallet.. instantiates and handles listeners (or single-run
//! invocations) as needed.
use crate::api::{self, ApiServer, BasicAuthMiddleware, ResponseFuture, Router, TLSConfig};
<<<<<<< HEAD
use crate::keychain::Keychain;
use crate::libwallet::{
	Error, ErrorKind, NodeClient, NodeVersionInfo, Slate, WalletBackend, CURRENT_SLATE_VERSION,
=======
use crate::config::TorConfig;
use crate::keychain::Keychain;
use crate::libwallet::{
	address, Error, ErrorKind, NodeClient, NodeVersionInfo, Slate, WalletInst, WalletLCProvider,
>>>>>>> 9360e5c5
	GRIN_BLOCK_HEADER_VERSION,
};
use crate::util::secp::key::SecretKey;
use crate::util::{from_hex, static_secp_instance, to_base64, Mutex};
use failure::ResultExt;
use futures::future::{err, ok};
use futures::{Future, Stream};
use hyper::header::HeaderValue;
use hyper::{Body, Request, Response, StatusCode};
use serde::{Deserialize, Serialize};
use serde_json;
<<<<<<< HEAD
use std::marker::PhantomData;
use std::net::SocketAddr;
use std::sync::Arc;

use crate::apiwallet::{Foreign, ForeignCheckMiddlewareFn, ForeignRpc, Owner, OwnerRpc};
use easy_jsonrpc;
use easy_jsonrpc::{Handler, MaybeReply};
=======
use std::collections::HashMap;
use std::net::SocketAddr;
use std::sync::Arc;

use crate::impls::tor::config as tor_config;
use crate::impls::tor::process as tor_process;

use crate::apiwallet::{
	EncryptedRequest, EncryptedResponse, EncryptionErrorResponse, Foreign,
	ForeignCheckMiddlewareFn, ForeignRpc, Owner, OwnerRpc, OwnerRpcS,
};
use easy_jsonrpc_mw;
use easy_jsonrpc_mw::{Handler, MaybeReply};
>>>>>>> 9360e5c5

lazy_static! {
	pub static ref GRIN_OWNER_BASIC_REALM: HeaderValue =
		HeaderValue::from_str("Basic realm=MWC-OwnerAPI").unwrap();
}

fn check_middleware(
	name: ForeignCheckMiddlewareFn,
	node_version_info: Option<NodeVersionInfo>,
	slate: Option<&Slate>,
) -> Result<(), Error> {
	match name {
		// allow coinbases to be built regardless
		ForeignCheckMiddlewareFn::BuildCoinbase => Ok(()),
		_ => {
			let mut bhv = 1;
			if let Some(n) = node_version_info {
				bhv = n.block_header_version;
			}
			if let Some(s) = slate {
				if s.version_info.version < CURRENT_SLATE_VERSION
					|| (bhv == 1 && s.version_info.block_header_version != 1)
					|| (bhv > 1 && s.version_info.block_header_version < GRIN_BLOCK_HEADER_VERSION)
				{
					Err(ErrorKind::Compatibility(
						"Incoming Slate is not compatible with this wallet. \
						 Please upgrade the node or use a different one."
							.into(),
					))?;
				}
			}
			Ok(())
		}
	}
}

fn check_middleware(
	name: ForeignCheckMiddlewareFn,
	node_version_info: Option<NodeVersionInfo>,
	slate: Option<&Slate>,
) -> Result<(), Error> {
	match name {
		// allow coinbases to be built regardless
		ForeignCheckMiddlewareFn::BuildCoinbase => Ok(()),
		_ => {
			let mut bhv = 2;
			if let Some(n) = node_version_info {
				bhv = n.block_header_version;
			}
			if let Some(s) = slate {
				if bhv > 3 && s.version_info.block_header_version < GRIN_BLOCK_HEADER_VERSION {
					Err(ErrorKind::Compatibility(
						"Incoming Slate is not compatible with this wallet. \
						 Please upgrade the node or use a different one."
							.into(),
					))?;
				}
			}
			Ok(())
		}
	}
}

/// initiate the tor listener
fn init_tor_listener<L, C, K>(
	wallet: Arc<Mutex<Box<dyn WalletInst<'static, L, C, K> + 'static>>>,
	keychain_mask: Arc<Mutex<Option<SecretKey>>>,
	addr: &str,
) -> Result<tor_process::TorProcess, Error>
where
	L: WalletLCProvider<'static, C, K> + 'static,
	C: NodeClient + 'static,
	K: Keychain + 'static,
{
	let mut process = tor_process::TorProcess::new();
	let mask = keychain_mask.lock();
	// eventually want to read a list of service config keys
	let mut w_lock = wallet.lock();
	let lc = w_lock.lc_provider()?;
	let w_inst = lc.wallet_inst()?;
	let k = w_inst.keychain((&mask).as_ref())?;
	let parent_key_id = w_inst.parent_key_id();
	let tor_dir = format!("{}/tor/listener", lc.get_top_level_directory()?);
	let sec_key = address::address_from_derivation_path(&k, &parent_key_id, 0)
		.map_err(|e| ErrorKind::TorConfig(format!("{:?}", e).into()))?;
	let onion_address = tor_config::onion_address_from_seckey(&sec_key)
		.map_err(|e| ErrorKind::TorConfig(format!("{:?}", e).into()))?;
	warn!(
		"Starting TOR Hidden Service for API listener at address {}, binding to {}",
		onion_address, addr
	);
	tor_config::output_tor_listener_config(&tor_dir, addr, &vec![sec_key])
		.map_err(|e| ErrorKind::TorConfig(format!("{:?}", e).into()))?;
	// Start TOR process
	process
		.torrc_path(&format!("{}/torrc", tor_dir))
		.working_dir(&tor_dir)
		.timeout(20)
		.completion_percent(100)
		.launch()
		.map_err(|e| ErrorKind::TorProcess(format!("{:?}", e).into()))?;
	Ok(process)
}

/// Instantiate wallet Owner API for a single-use (command line) call
/// Return a function containing a loaded API context to call
pub fn owner_single_use<L, F, C, K>(
	wallet: Arc<Mutex<Box<dyn WalletInst<'static, L, C, K>>>>,
	keychain_mask: Option<&SecretKey>,
	f: F,
) -> Result<(), Error>
where
	L: WalletLCProvider<'static, C, K> + 'static,
	F: FnOnce(&mut Owner<L, C, K>, Option<&SecretKey>) -> Result<(), Error>,
	C: NodeClient + 'static,
	K: Keychain + 'static,
{
	f(&mut Owner::new(wallet), keychain_mask)?;
	Ok(())
}

/// Instantiate wallet Foreign API for a single-use (command line) call
/// Return a function containing a loaded API context to call
pub fn foreign_single_use<'a, L, F, C, K>(
	wallet: Arc<Mutex<Box<dyn WalletInst<'a, L, C, K>>>>,
	keychain_mask: Option<SecretKey>,
	f: F,
) -> Result<(), Error>
where
	L: WalletLCProvider<'a, C, K>,
	F: FnOnce(&mut Foreign<'a, L, C, K>) -> Result<(), Error>,
	C: NodeClient + 'a,
	K: Keychain + 'a,
{
<<<<<<< HEAD
	f(&mut Foreign::new(wallet.clone(), Some(check_middleware)))?;
=======
	f(&mut Foreign::new(
		wallet,
		keychain_mask,
		Some(check_middleware),
	))?;
>>>>>>> 9360e5c5
	Ok(())
}

/// Listener version, providing same API but listening for requests on a
/// port and wrapping the calls
/// Note keychain mask is only provided here in case the foreign listener is also being used
/// in the same wallet instance
pub fn owner_listener<L, C, K>(
	wallet: Arc<Mutex<Box<dyn WalletInst<'static, L, C, K> + 'static>>>,
	keychain_mask: Arc<Mutex<Option<SecretKey>>>,
	addr: &str,
	api_secret: Option<String>,
	tls_config: Option<TLSConfig>,
	owner_api_include_foreign: Option<bool>,
	tor_config: Option<TorConfig>,
) -> Result<(), Error>
where
<<<<<<< HEAD
	T: WalletBackend<C, K> + Send + Sync + 'static,
	C: NodeClient + 'static,
	K: Keychain + 'static,
{
	let api_handler_v2 = OwnerAPIHandlerV2::new(wallet.clone());

=======
	L: WalletLCProvider<'static, C, K> + 'static,
	C: NodeClient + 'static,
	K: Keychain + 'static,
{
>>>>>>> 9360e5c5
	let mut router = Router::new();
	if api_secret.is_some() {
		let api_basic_auth =
			"Basic ".to_string() + &to_base64(&("mwc:".to_string() + &api_secret.unwrap()));
		let basic_auth_middleware = Arc::new(BasicAuthMiddleware::new(
			api_basic_auth,
			&GRIN_OWNER_BASIC_REALM,
			Some("/v2/foreign".into()),
		));
		router.add_middleware(basic_auth_middleware);
	}
	let mut running_foreign = false;
	if owner_api_include_foreign.unwrap_or(false) {
		running_foreign = true;
	}

	let api_handler_v2 = OwnerAPIHandlerV2::new(wallet.clone());
	let api_handler_v3 = OwnerAPIHandlerV3::new(
		wallet.clone(),
		keychain_mask.clone(),
		tor_config,
		running_foreign,
	);

	router
		.add_route("/v2/owner", Arc::new(api_handler_v2))
<<<<<<< HEAD
		.map_err(|_| ErrorKind::GenericError("Router failed to add route".to_string()))?;

	// If so configured, add the foreign API to the same port
	if owner_api_include_foreign.unwrap_or(false) {
		info!("Starting HTTP Foreign API on Owner server at {}.", addr);
		let foreign_api_handler_v2 = ForeignAPIHandlerV2::new(wallet.clone());
=======
		.map_err(|_| ErrorKind::GenericError("Router failed to add route".to_string()))?;

	router
		.add_route("/v3/owner", Arc::new(api_handler_v3))
		.map_err(|_| ErrorKind::GenericError("Router failed to add route".to_string()))?;

	// If so configured, add the foreign API to the same port
	if running_foreign {
		warn!("Starting HTTP Foreign API on Owner server at {}.", addr);
		let foreign_api_handler_v2 = ForeignAPIHandlerV2::new(wallet, keychain_mask);
>>>>>>> 9360e5c5
		router
			.add_route("/v2/foreign", Arc::new(foreign_api_handler_v2))
			.map_err(|_| ErrorKind::GenericError("Router failed to add route".to_string()))?;
	}

	let mut apis = ApiServer::new();
	warn!("Starting HTTP Owner API server at {}.", addr);
	let socket_addr: SocketAddr = addr.parse().expect("unable to parse socket address");
	let api_thread =
		apis.start(socket_addr, router, tls_config)
			.context(ErrorKind::GenericError(
				"API thread failed to start".to_string(),
			))?;
	warn!("HTTP Owner listener started.");
	api_thread
		.join()
		.map_err(|e| ErrorKind::GenericError(format!("API thread panicked :{:?}", e)).into())
}

/// Listener version, providing same API but listening for requests on a
/// port and wrapping the calls
pub fn foreign_listener<L, C, K>(
	wallet: Arc<Mutex<Box<dyn WalletInst<'static, L, C, K> + 'static>>>,
	keychain_mask: Arc<Mutex<Option<SecretKey>>>,
	addr: &str,
	tls_config: Option<TLSConfig>,
	use_tor: bool,
) -> Result<(), Error>
where
	L: WalletLCProvider<'static, C, K> + 'static,
	C: NodeClient + 'static,
	K: Keychain + 'static,
{
<<<<<<< HEAD
	let api_handler_v2 = ForeignAPIHandlerV2::new(wallet);
=======
	// need to keep in scope while the main listener is running
	let _tor_process = match use_tor {
		true => match init_tor_listener(wallet.clone(), keychain_mask.clone(), addr) {
			Ok(tp) => Some(tp),
			Err(e) => {
				warn!("Unable to start TOR listener; Check that TOR executable is installed and on your path");
				warn!("Tor Error: {}", e);
				warn!("Listener will be available via HTTP only");
				None
			}
		},
		false => None,
	};
>>>>>>> 9360e5c5

	let api_handler_v2 = ForeignAPIHandlerV2::new(wallet, keychain_mask);
	let mut router = Router::new();

	router
		.add_route("/v2/foreign", Arc::new(api_handler_v2))
		.map_err(|_| ErrorKind::GenericError("Router failed to add route".to_string()))?;

	let mut apis = ApiServer::new();
	warn!("Starting HTTP Foreign listener API server at {}.", addr);
	let socket_addr: SocketAddr = addr.parse().expect("unable to parse socket address");
	let api_thread =
		apis.start(socket_addr, router, tls_config)
			.context(ErrorKind::GenericError(
				"API thread failed to start".to_string(),
			))?;

	warn!("HTTP Foreign listener started.");

	api_thread
		.join()
		.map_err(|e| ErrorKind::GenericError(format!("API thread panicked :{:?}", e)).into())
}

type WalletResponseFuture = Box<dyn Future<Item = Response<Body>, Error = Error> + Send>;

/// V2 API Handler/Wrapper for owner functions
<<<<<<< HEAD
pub struct OwnerAPIHandlerV2<T: ?Sized, C, K>
where
	T: WalletBackend<C, K> + Send + Sync + 'static,
=======
pub struct OwnerAPIHandlerV2<L, C, K>
where
	L: WalletLCProvider<'static, C, K> + 'static,
>>>>>>> 9360e5c5
	C: NodeClient + 'static,
	K: Keychain + 'static,
{
	/// Wallet instance
<<<<<<< HEAD
	pub wallet: Arc<Mutex<T>>,
	phantom: PhantomData<K>,
	phantom_c: PhantomData<C>,
=======
	pub wallet: Arc<Mutex<Box<dyn WalletInst<'static, L, C, K> + 'static>>>,
}

impl<L, C, K> OwnerAPIHandlerV2<L, C, K>
where
	L: WalletLCProvider<'static, C, K>,
	C: NodeClient + 'static,
	K: Keychain + 'static,
{
	/// Create a new owner API handler for GET methods
	pub fn new(
		wallet: Arc<Mutex<Box<dyn WalletInst<'static, L, C, K> + 'static>>>,
	) -> OwnerAPIHandlerV2<L, C, K> {
		OwnerAPIHandlerV2 { wallet }
	}

	fn call_api(
		&self,
		req: Request<Body>,
		api: Owner<L, C, K>,
	) -> Box<dyn Future<Item = serde_json::Value, Error = Error> + Send> {
		Box::new(parse_body(req).and_then(move |val: serde_json::Value| {
			let owner_api = &api as &dyn OwnerRpc;
			match owner_api.handle_request(val) {
				MaybeReply::Reply(r) => ok(r),
				MaybeReply::DontReply => {
					// Since it's http, we need to return something. We return [] because jsonrpc
					// clients will parse it as an empty batch response.
					ok(serde_json::json!([]))
				}
			}
		}))
	}

	fn handle_post_request(&self, req: Request<Body>) -> WalletResponseFuture {
		let api = Owner::new(self.wallet.clone());
		Box::new(
			self.call_api(req, api)
				.and_then(|resp| ok(json_response_pretty(&resp))),
		)
	}
}

impl<L, C, K> api::Handler for OwnerAPIHandlerV2<L, C, K>
where
	L: WalletLCProvider<'static, C, K> + 'static,
	C: NodeClient + 'static,
	K: Keychain + 'static,
{
	fn post(&self, req: Request<Body>) -> ResponseFuture {
		Box::new(
			self.handle_post_request(req)
				.and_then(|r| ok(r))
				.or_else(|e| {
					error!("Request Error: {:?}", e);
					ok(create_error_response(e))
				}),
		)
	}

	fn options(&self, _req: Request<Body>) -> ResponseFuture {
		Box::new(ok(create_ok_response("{}")))
	}
}

/// V3 API Handler/Wrapper for owner functions, which include a secure
/// mode + lifecycle functions
pub struct OwnerAPIHandlerV3<L, C, K>
where
	L: WalletLCProvider<'static, C, K> + 'static,
	C: NodeClient + 'static,
	K: Keychain + 'static,
{
	/// Wallet instance
	pub wallet: Arc<Mutex<Box<dyn WalletInst<'static, L, C, K> + 'static>>>,

	/// Handle to Owner API
	owner_api: Arc<Owner<L, C, K>>,

	/// ECDH shared key
	pub shared_key: Arc<Mutex<Option<SecretKey>>>,

	/// Keychain mask (to change if also running the foreign API)
	pub keychain_mask: Arc<Mutex<Option<SecretKey>>>,

	/// Whether we're running the foreign API on the same port, and therefore
	/// have to store the mask in-process
	pub running_foreign: bool,
}

pub struct OwnerV3Helpers;

impl OwnerV3Helpers {
	/// Checks whether a request is to init the secure API
	pub fn is_init_secure_api(val: &serde_json::Value) -> bool {
		if let Some(m) = val["method"].as_str() {
			match m {
				"init_secure_api" => true,
				_ => false,
			}
		} else {
			false
		}
	}

	/// Checks whether a request is to open the wallet
	pub fn is_open_wallet(val: &serde_json::Value) -> bool {
		if let Some(m) = val["method"].as_str() {
			match m {
				"open_wallet" => true,
				_ => false,
			}
		} else {
			false
		}
	}

	/// Checks whether a request is an encrypted request
	pub fn is_encrypted_request(val: &serde_json::Value) -> bool {
		if let Some(m) = val["method"].as_str() {
			match m {
				"encrypted_request_v3" => true,
				_ => false,
			}
		} else {
			false
		}
	}

	/// whether encryption is enabled
	pub fn encryption_enabled(key: Arc<Mutex<Option<SecretKey>>>) -> bool {
		let share_key_ref = key.lock();
		share_key_ref.is_some()
	}

	/// If incoming is an encrypted request, check there is a shared key,
	/// Otherwise return an error value
	pub fn check_encryption_started(
		key: Arc<Mutex<Option<SecretKey>>>,
	) -> Result<(), serde_json::Value> {
		match OwnerV3Helpers::encryption_enabled(key) {
			true => Ok(()),
			false => Err(EncryptionErrorResponse::new(
				1,
				-32001,
				"Encryption must be enabled. Please call 'init_secure_api` first",
			)
			.as_json_value()),
		}
	}

	/// Update the statically held owner API shared key
	pub fn update_owner_api_shared_key(
		key: Arc<Mutex<Option<SecretKey>>>,
		val: &serde_json::Value,
		new_key: Option<SecretKey>,
	) {
		if let Some(_) = val["result"]["Ok"].as_str() {
			let mut share_key_ref = key.lock();
			*share_key_ref = new_key;
		}
	}

	/// Update the shared mask, in case of foreign API being run
	pub fn update_mask(mask: Arc<Mutex<Option<SecretKey>>>, val: &serde_json::Value) {
		if let Some(key) = val["result"]["Ok"].as_str() {
			let key_bytes = match from_hex(key.to_owned()) {
				Ok(k) => k,
				Err(_) => return,
			};
			let secp_inst = static_secp_instance();
			let secp = secp_inst.lock();
			let sk = match SecretKey::from_slice(&secp, &key_bytes) {
				Ok(s) => s,
				Err(_) => return,
			};

			let mut shared_mask_ref = mask.lock();
			*shared_mask_ref = Some(sk);
		}
	}

	/// Decrypt an encrypted request
	pub fn decrypt_request(
		key: Arc<Mutex<Option<SecretKey>>>,
		req: &serde_json::Value,
	) -> Result<(u32, serde_json::Value), serde_json::Value> {
		let share_key_ref = key.lock();
		let shared_key = share_key_ref.as_ref().unwrap();
		let enc_req: EncryptedRequest = serde_json::from_value(req.clone()).map_err(|e| {
			EncryptionErrorResponse::new(
				1,
				-32002,
				&format!("Encrypted request format error: {}", e),
			)
			.as_json_value()
		})?;
		let id = enc_req.id;
		let res = enc_req.decrypt(&shared_key).map_err(|e| {
			EncryptionErrorResponse::new(1, -32002, &format!("Decryption error: {}", e.kind()))
				.as_json_value()
		})?;
		Ok((id, res))
	}

	/// Encrypt a response
	pub fn encrypt_response(
		key: Arc<Mutex<Option<SecretKey>>>,
		id: u32,
		res: &serde_json::Value,
	) -> Result<serde_json::Value, serde_json::Value> {
		let share_key_ref = key.lock();
		let shared_key = share_key_ref.as_ref().unwrap();
		let enc_res = EncryptedResponse::from_json(id, res, &shared_key).map_err(|e| {
			EncryptionErrorResponse::new(1, -32003, &format!("EncryptionError: {}", e.kind()))
				.as_json_value()
		})?;
		let res = enc_res.as_json_value().map_err(|e| {
			EncryptionErrorResponse::new(
				1,
				-32002,
				&format!("Encrypted response format error: {}", e),
			)
			.as_json_value()
		})?;
		Ok(res)
	}

	/// convert an internal error (if exists) as proper JSON-RPC
	pub fn check_error_response(val: &serde_json::Value) -> (bool, serde_json::Value) {
		// check for string first. This ensures that error messages
		// that are just strings aren't given weird formatting
		let err_string = if val["result"]["Err"].is_object() {
			let mut retval;
			let hashed: Result<HashMap<String, String>, serde_json::Error> =
				serde_json::from_value(val["result"]["Err"].clone());
			retval = match hashed {
				Err(e) => {
					debug!("Can't cast value to Hashmap<String> {}", e);
					None
				}
				Ok(h) => {
					let mut r = "".to_owned();
					for (k, v) in h.iter() {
						r = format!("{}: {}", k, v);
					}
					Some(r)
				}
			};
			// Otherwise, see if error message is a map that needs
			// to be stringified (and accept weird formatting)
			if retval.is_none() {
				let hashed: Result<HashMap<String, serde_json::Value>, serde_json::Error> =
					serde_json::from_value(val["result"]["Err"].clone());
				retval = match hashed {
					Err(e) => {
						debug!("Can't cast value to Hashmap<Value> {}", e);
						None
					}
					Ok(h) => {
						let mut r = "".to_owned();
						for (k, v) in h.iter() {
							r = format!("{}: {}", k, v);
						}
						Some(r)
					}
				}
			}
			retval
		} else if val["result"]["Err"].is_string() {
			let parsed = serde_json::from_value::<String>(val["result"]["Err"].clone());
			match parsed {
				Ok(p) => Some(p),
				Err(_) => None,
			}
		} else {
			None
		};
		match err_string {
			Some(s) => {
				return (
					true,
					serde_json::json!({
						"jsonrpc": "2.0",
						"id": val["id"],
						"error": {
							"message": s,
							"code": -32099
						}
					}),
				)
			}
			None => (false, val.clone()),
		}
	}
>>>>>>> 9360e5c5
}

impl<L, C, K> OwnerAPIHandlerV3<L, C, K>
where
	L: WalletLCProvider<'static, C, K>,
	C: NodeClient + 'static,
	K: Keychain + 'static,
{
	/// Create a new owner API handler for GET methods
	pub fn new(
		wallet: Arc<Mutex<Box<dyn WalletInst<'static, L, C, K> + 'static>>>,
		keychain_mask: Arc<Mutex<Option<SecretKey>>>,
		tor_config: Option<TorConfig>,
		running_foreign: bool,
	) -> OwnerAPIHandlerV3<L, C, K> {
		let owner_api = Owner::new(wallet.clone());
		owner_api.set_tor_config(tor_config);
		let owner_api = Arc::new(owner_api);
		OwnerAPIHandlerV3 {
			wallet,
			owner_api,
			shared_key: Arc::new(Mutex::new(None)),
			keychain_mask: keychain_mask,
			running_foreign,
		}
	}

	fn call_api(
		&self,
		req: Request<Body>,
		api: Arc<Owner<L, C, K>>,
	) -> Box<dyn Future<Item = serde_json::Value, Error = Error> + Send> {
		let key = self.shared_key.clone();
		let mask = self.keychain_mask.clone();
		let running_foreign = self.running_foreign;
		Box::new(parse_body(req).and_then(move |val: serde_json::Value| {
<<<<<<< HEAD
			let handler = move || -> serde_json::Value {
				let owner_api = &api as &dyn OwnerRpc;
				match owner_api.handle_request(val) {
					MaybeReply::Reply(r) => r,
					MaybeReply::DontReply => {
						// Since it's http, we need to return something. We return [] because jsonrpc
						// clients will parse it as an empty batch response.
						serde_json::json!([])
					}
=======
			let mut val = val;
			let owner_api_s = &*api as &dyn OwnerRpcS;
			let mut is_init_secure_api = OwnerV3Helpers::is_init_secure_api(&val);
			let mut was_encrypted = false;
			let mut encrypted_req_id = 0;
			if !is_init_secure_api {
				if let Err(v) = OwnerV3Helpers::check_encryption_started(key.clone()) {
					return ok(v);
				}
				let res = OwnerV3Helpers::decrypt_request(key.clone(), &val);
				match res {
					Err(e) => return ok(e),
					Ok(v) => {
						encrypted_req_id = v.0;
						val = v.1;
					}
				}
				was_encrypted = true;
			}
			// check again, in case it was an encrypted call to init_secure_api
			is_init_secure_api = OwnerV3Helpers::is_init_secure_api(&val);
			// also need to intercept open/close wallet requests
			let is_open_wallet = OwnerV3Helpers::is_open_wallet(&val);
			match owner_api_s.handle_request(val) {
				MaybeReply::Reply(mut r) => {
					let (_was_error, unencrypted_intercept) =
						OwnerV3Helpers::check_error_response(&r.clone());
					if is_open_wallet && running_foreign {
						OwnerV3Helpers::update_mask(mask, &r.clone());
					}
					if was_encrypted {
						let res = OwnerV3Helpers::encrypt_response(
							key.clone(),
							encrypted_req_id,
							&unencrypted_intercept,
						);
						r = match res {
							Ok(v) => v,
							Err(v) => return ok(v),
						}
					}
					// intercept init_secure_api response (after encryption,
					// in case it was an encrypted call to 'init_api_secure')
					if is_init_secure_api {
						OwnerV3Helpers::update_owner_api_shared_key(
							key.clone(),
							&unencrypted_intercept,
							api.shared_key.lock().clone(),
						);
					}
					ok(r)
				}
				MaybeReply::DontReply => {
					// Since it's http, we need to return something. We return [] because jsonrpc
					// clients will parse it as an empty batch response.
					ok(serde_json::json!([]))
>>>>>>> 9360e5c5
				}
			};
			crate::executor::RunHandlerInThread::new(handler)
		}))
	}

	fn handle_post_request(&self, req: Request<Body>) -> WalletResponseFuture {
		Box::new(
			self.call_api(req, self.owner_api.clone())
				.and_then(|resp| ok(json_response_pretty(&resp))),
		)
	}
}

impl<L, C, K> api::Handler for OwnerAPIHandlerV3<L, C, K>
where
	L: WalletLCProvider<'static, C, K> + 'static,
	C: NodeClient + 'static,
	K: Keychain + 'static,
{
	fn post(&self, req: Request<Body>) -> ResponseFuture {
		Box::new(
			self.handle_post_request(req)
				.and_then(|r| ok(r))
				.or_else(|e| {
					error!("Request Error: {:?}", e);
					ok(create_error_response(e))
				}),
		)
	}

	fn options(&self, _req: Request<Body>) -> ResponseFuture {
		Box::new(ok(create_ok_response("{}")))
	}
}
<<<<<<< HEAD

=======
>>>>>>> 9360e5c5
/// V2 API Handler/Wrapper for foreign functions
pub struct ForeignAPIHandlerV2<L, C, K>
where
	L: WalletLCProvider<'static, C, K> + 'static,
	C: NodeClient + 'static,
	K: Keychain + 'static,
{
	/// Wallet instance
	pub wallet: Arc<Mutex<Box<dyn WalletInst<'static, L, C, K> + 'static>>>,
	/// Keychain mask
	pub keychain_mask: Arc<Mutex<Option<SecretKey>>>,
}

impl<L, C, K> ForeignAPIHandlerV2<L, C, K>
where
	L: WalletLCProvider<'static, C, K> + 'static,
	C: NodeClient + 'static,
	K: Keychain + 'static,
{
	/// Create a new foreign API handler for GET methods
	pub fn new(
		wallet: Arc<Mutex<Box<dyn WalletInst<'static, L, C, K> + 'static>>>,
		keychain_mask: Arc<Mutex<Option<SecretKey>>>,
	) -> ForeignAPIHandlerV2<L, C, K> {
		ForeignAPIHandlerV2 {
			wallet,
			keychain_mask,
		}
	}

	fn call_api(
		&self,
		req: Request<Body>,
		api: Foreign<'static, L, C, K>,
	) -> Box<dyn Future<Item = serde_json::Value, Error = Error> + Send> {
		Box::new(parse_body(req).and_then(move |val: serde_json::Value| {
<<<<<<< HEAD
			let handler = move || -> serde_json::Value {
				let foreign_api = &api as &dyn ForeignRpc;
				match foreign_api.handle_request(val) {
					MaybeReply::Reply(r) => r,
					MaybeReply::DontReply => {
						// Since it's http, we need to return something. We return [] because jsonrpc
						// clients will parse it as an empty batch response.
						serde_json::json!([])
					}
=======
			let foreign_api = &api as &dyn ForeignRpc;
			match foreign_api.handle_request(val) {
				MaybeReply::Reply(r) => ok({ r }),
				MaybeReply::DontReply => {
					// Since it's http, we need to return something. We return [] because jsonrpc
					// clients will parse it as an empty batch response.
					ok(serde_json::json!([]))
>>>>>>> 9360e5c5
				}
			};
			crate::executor::RunHandlerInThread::new(handler)
		}))
	}

	fn handle_post_request(&self, req: Request<Body>) -> WalletResponseFuture {
<<<<<<< HEAD
		let api = Foreign::new(self.wallet.clone(), Some(check_middleware));
=======
		let mask = self.keychain_mask.lock();
		let api = Foreign::new(self.wallet.clone(), mask.clone(), Some(check_middleware));
>>>>>>> 9360e5c5
		Box::new(
			self.call_api(req, api)
				.and_then(|resp| ok(json_response_pretty(&resp))),
		)
	}
}

impl<L, C, K> api::Handler for ForeignAPIHandlerV2<L, C, K>
where
	L: WalletLCProvider<'static, C, K> + 'static,
	C: NodeClient + 'static,
	K: Keychain + 'static,
{
	fn post(&self, req: Request<Body>) -> ResponseFuture {
		Box::new(
			self.handle_post_request(req)
				.and_then(|r| ok(r))
				.or_else(|e| {
					error!("Request Error: {:?}", e);
					ok(create_error_response(e))
				}),
		)
	}

	fn options(&self, _req: Request<Body>) -> ResponseFuture {
		Box::new(ok(create_ok_response("{}")))
	}
}

// Utility to serialize a struct into JSON and produce a sensible Response
// out of it.
fn _json_response<T>(s: &T) -> Response<Body>
where
	T: Serialize,
{
	match serde_json::to_string(s) {
		Ok(json) => response(StatusCode::OK, json),
		Err(_) => response(StatusCode::INTERNAL_SERVER_ERROR, ""),
	}
}

// pretty-printed version of above
fn json_response_pretty<T>(s: &T) -> Response<Body>
where
	T: Serialize,
{
	match serde_json::to_string_pretty(s) {
		Ok(json) => response(StatusCode::OK, json),
		Err(_) => response(StatusCode::INTERNAL_SERVER_ERROR, ""),
	}
}

fn create_error_response(e: Error) -> Response<Body> {
	Response::builder()
		.status(StatusCode::INTERNAL_SERVER_ERROR)
		.header("access-control-allow-origin", "*")
		.header(
			"access-control-allow-headers",
			"Content-Type, Authorization",
		)
		.body(format!("{}", e).into())
		.unwrap()
}

fn create_ok_response(json: &str) -> Response<Body> {
	Response::builder()
		.status(StatusCode::OK)
		.header("access-control-allow-origin", "*")
		.header(
			"access-control-allow-headers",
			"Content-Type, Authorization",
		)
		.header(hyper::header::CONTENT_TYPE, "application/json")
		.body(json.to_string().into())
		.unwrap()
}

/// Build a new hyper Response with the status code and body provided.
///
/// Whenever the status code is `StatusCode::OK` the text parameter should be
/// valid JSON as the content type header will be set to `application/json'
fn response<T: Into<Body>>(status: StatusCode, text: T) -> Response<Body> {
	let mut builder = &mut Response::builder();

	builder = builder
		.status(status)
		.header("access-control-allow-origin", "*")
		.header(
			"access-control-allow-headers",
			"Content-Type, Authorization",
		);

	if status == StatusCode::OK {
		builder = builder.header(hyper::header::CONTENT_TYPE, "application/json");
	}

	builder.body(text.into()).unwrap()
}

fn parse_body<T>(req: Request<Body>) -> Box<dyn Future<Item = T, Error = Error> + Send>
where
	for<'de> T: Deserialize<'de> + Send + 'static,
{
	Box::new(
		req.into_body()
			.concat2()
			.map_err(|_| ErrorKind::GenericError("Failed to read request".to_owned()).into())
			.and_then(|body| match serde_json::from_reader(&body.to_vec()[..]) {
				Ok(obj) => ok(obj),
				Err(e) => {
					err(ErrorKind::GenericError(format!("Invalid request body: {}", e)).into())
				}
			}),
	)
}<|MERGE_RESOLUTION|>--- conflicted
+++ resolved
@@ -15,16 +15,10 @@
 //! Controller for wallet.. instantiates and handles listeners (or single-run
 //! invocations) as needed.
 use crate::api::{self, ApiServer, BasicAuthMiddleware, ResponseFuture, Router, TLSConfig};
-<<<<<<< HEAD
-use crate::keychain::Keychain;
-use crate::libwallet::{
-	Error, ErrorKind, NodeClient, NodeVersionInfo, Slate, WalletBackend, CURRENT_SLATE_VERSION,
-=======
 use crate::config::TorConfig;
 use crate::keychain::Keychain;
 use crate::libwallet::{
 	address, Error, ErrorKind, NodeClient, NodeVersionInfo, Slate, WalletInst, WalletLCProvider,
->>>>>>> 9360e5c5
 	GRIN_BLOCK_HEADER_VERSION,
 };
 use crate::util::secp::key::SecretKey;
@@ -36,15 +30,6 @@
 use hyper::{Body, Request, Response, StatusCode};
 use serde::{Deserialize, Serialize};
 use serde_json;
-<<<<<<< HEAD
-use std::marker::PhantomData;
-use std::net::SocketAddr;
-use std::sync::Arc;
-
-use crate::apiwallet::{Foreign, ForeignCheckMiddlewareFn, ForeignRpc, Owner, OwnerRpc};
-use easy_jsonrpc;
-use easy_jsonrpc::{Handler, MaybeReply};
-=======
 use std::collections::HashMap;
 use std::net::SocketAddr;
 use std::sync::Arc;
@@ -58,41 +43,10 @@
 };
 use easy_jsonrpc_mw;
 use easy_jsonrpc_mw::{Handler, MaybeReply};
->>>>>>> 9360e5c5
 
 lazy_static! {
-	pub static ref GRIN_OWNER_BASIC_REALM: HeaderValue =
+	pub static ref MWC_OWNER_BASIC_REALM: HeaderValue =
 		HeaderValue::from_str("Basic realm=MWC-OwnerAPI").unwrap();
-}
-
-fn check_middleware(
-	name: ForeignCheckMiddlewareFn,
-	node_version_info: Option<NodeVersionInfo>,
-	slate: Option<&Slate>,
-) -> Result<(), Error> {
-	match name {
-		// allow coinbases to be built regardless
-		ForeignCheckMiddlewareFn::BuildCoinbase => Ok(()),
-		_ => {
-			let mut bhv = 1;
-			if let Some(n) = node_version_info {
-				bhv = n.block_header_version;
-			}
-			if let Some(s) = slate {
-				if s.version_info.version < CURRENT_SLATE_VERSION
-					|| (bhv == 1 && s.version_info.block_header_version != 1)
-					|| (bhv > 1 && s.version_info.block_header_version < GRIN_BLOCK_HEADER_VERSION)
-				{
-					Err(ErrorKind::Compatibility(
-						"Incoming Slate is not compatible with this wallet. \
-						 Please upgrade the node or use a different one."
-							.into(),
-					))?;
-				}
-			}
-			Ok(())
-		}
-	}
 }
 
 fn check_middleware(
@@ -193,15 +147,11 @@
 	C: NodeClient + 'a,
 	K: Keychain + 'a,
 {
-<<<<<<< HEAD
-	f(&mut Foreign::new(wallet.clone(), Some(check_middleware)))?;
-=======
 	f(&mut Foreign::new(
 		wallet,
 		keychain_mask,
 		Some(check_middleware),
 	))?;
->>>>>>> 9360e5c5
 	Ok(())
 }
 
@@ -219,26 +169,17 @@
 	tor_config: Option<TorConfig>,
 ) -> Result<(), Error>
 where
-<<<<<<< HEAD
-	T: WalletBackend<C, K> + Send + Sync + 'static,
-	C: NodeClient + 'static,
-	K: Keychain + 'static,
-{
-	let api_handler_v2 = OwnerAPIHandlerV2::new(wallet.clone());
-
-=======
-	L: WalletLCProvider<'static, C, K> + 'static,
-	C: NodeClient + 'static,
-	K: Keychain + 'static,
-{
->>>>>>> 9360e5c5
+	L: WalletLCProvider<'static, C, K> + 'static,
+	C: NodeClient + 'static,
+	K: Keychain + 'static,
+{
 	let mut router = Router::new();
 	if api_secret.is_some() {
 		let api_basic_auth =
 			"Basic ".to_string() + &to_base64(&("mwc:".to_string() + &api_secret.unwrap()));
 		let basic_auth_middleware = Arc::new(BasicAuthMiddleware::new(
 			api_basic_auth,
-			&GRIN_OWNER_BASIC_REALM,
+			&MWC_OWNER_BASIC_REALM,
 			Some("/v2/foreign".into()),
 		));
 		router.add_middleware(basic_auth_middleware);
@@ -258,14 +199,6 @@
 
 	router
 		.add_route("/v2/owner", Arc::new(api_handler_v2))
-<<<<<<< HEAD
-		.map_err(|_| ErrorKind::GenericError("Router failed to add route".to_string()))?;
-
-	// If so configured, add the foreign API to the same port
-	if owner_api_include_foreign.unwrap_or(false) {
-		info!("Starting HTTP Foreign API on Owner server at {}.", addr);
-		let foreign_api_handler_v2 = ForeignAPIHandlerV2::new(wallet.clone());
-=======
 		.map_err(|_| ErrorKind::GenericError("Router failed to add route".to_string()))?;
 
 	router
@@ -276,7 +209,6 @@
 	if running_foreign {
 		warn!("Starting HTTP Foreign API on Owner server at {}.", addr);
 		let foreign_api_handler_v2 = ForeignAPIHandlerV2::new(wallet, keychain_mask);
->>>>>>> 9360e5c5
 		router
 			.add_route("/v2/foreign", Arc::new(foreign_api_handler_v2))
 			.map_err(|_| ErrorKind::GenericError("Router failed to add route".to_string()))?;
@@ -310,9 +242,6 @@
 	C: NodeClient + 'static,
 	K: Keychain + 'static,
 {
-<<<<<<< HEAD
-	let api_handler_v2 = ForeignAPIHandlerV2::new(wallet);
-=======
 	// need to keep in scope while the main listener is running
 	let _tor_process = match use_tor {
 		true => match init_tor_listener(wallet.clone(), keychain_mask.clone(), addr) {
@@ -326,7 +255,6 @@
 		},
 		false => None,
 	};
->>>>>>> 9360e5c5
 
 	let api_handler_v2 = ForeignAPIHandlerV2::new(wallet, keychain_mask);
 	let mut router = Router::new();
@@ -354,24 +282,13 @@
 type WalletResponseFuture = Box<dyn Future<Item = Response<Body>, Error = Error> + Send>;
 
 /// V2 API Handler/Wrapper for owner functions
-<<<<<<< HEAD
-pub struct OwnerAPIHandlerV2<T: ?Sized, C, K>
-where
-	T: WalletBackend<C, K> + Send + Sync + 'static,
-=======
 pub struct OwnerAPIHandlerV2<L, C, K>
 where
 	L: WalletLCProvider<'static, C, K> + 'static,
->>>>>>> 9360e5c5
 	C: NodeClient + 'static,
 	K: Keychain + 'static,
 {
 	/// Wallet instance
-<<<<<<< HEAD
-	pub wallet: Arc<Mutex<T>>,
-	phantom: PhantomData<K>,
-	phantom_c: PhantomData<C>,
-=======
 	pub wallet: Arc<Mutex<Box<dyn WalletInst<'static, L, C, K> + 'static>>>,
 }
 
@@ -667,7 +584,6 @@
 			None => (false, val.clone()),
 		}
 	}
->>>>>>> 9360e5c5
 }
 
 impl<L, C, K> OwnerAPIHandlerV3<L, C, K>
@@ -695,6 +611,18 @@
 		}
 	}
 
+	/*
+	//Here is a wrapper to call future from that.
+	// Issue that we can't call future form future
+	Box::new(parse_body(req).and_then(move |val: serde_json::Value| {
+			let handler = move || -> serde_json::Value {
+				......
+			};
+			crate::executor::RunHandlerInThread::new(handler)
+		}))
+
+	*/
+
 	fn call_api(
 		&self,
 		req: Request<Body>,
@@ -704,74 +632,64 @@
 		let mask = self.keychain_mask.clone();
 		let running_foreign = self.running_foreign;
 		Box::new(parse_body(req).and_then(move |val: serde_json::Value| {
-<<<<<<< HEAD
 			let handler = move || -> serde_json::Value {
-				let owner_api = &api as &dyn OwnerRpc;
-				match owner_api.handle_request(val) {
-					MaybeReply::Reply(r) => r,
+				let mut val = val;
+				let owner_api_s = &*api as &dyn OwnerRpcS;
+				let mut is_init_secure_api = OwnerV3Helpers::is_init_secure_api(&val);
+				let mut was_encrypted = false;
+				let mut encrypted_req_id = 0;
+				if !is_init_secure_api {
+					if let Err(v) = OwnerV3Helpers::check_encryption_started(key.clone()) {
+						return v;
+					}
+					let res = OwnerV3Helpers::decrypt_request(key.clone(), &val);
+					match res {
+						Err(e) => return e,
+						Ok(v) => {
+							encrypted_req_id = v.0;
+							val = v.1;
+						}
+					}
+					was_encrypted = true;
+				}
+				// check again, in case it was an encrypted call to init_secure_api
+				is_init_secure_api = OwnerV3Helpers::is_init_secure_api(&val);
+				// also need to intercept open/close wallet requests
+				let is_open_wallet = OwnerV3Helpers::is_open_wallet(&val);
+				match owner_api_s.handle_request(val) {
+					MaybeReply::Reply(mut r) => {
+						let (_was_error, unencrypted_intercept) =
+							OwnerV3Helpers::check_error_response(&r.clone());
+						if is_open_wallet && running_foreign {
+							OwnerV3Helpers::update_mask(mask, &r.clone());
+						}
+						if was_encrypted {
+							let res = OwnerV3Helpers::encrypt_response(
+								key.clone(),
+								encrypted_req_id,
+								&unencrypted_intercept,
+							);
+							r = match res {
+								Ok(v) => v,
+								Err(v) => return v, // Note, grin does return error as 'ok' Json. mwc just following the design
+							}
+						}
+						// intercept init_secure_api response (after encryption,
+						// in case it was an encrypted call to 'init_api_secure')
+						if is_init_secure_api {
+							OwnerV3Helpers::update_owner_api_shared_key(
+								key.clone(),
+								&unencrypted_intercept,
+								api.shared_key.lock().clone(),
+							);
+						}
+						r
+					}
 					MaybeReply::DontReply => {
 						// Since it's http, we need to return something. We return [] because jsonrpc
 						// clients will parse it as an empty batch response.
 						serde_json::json!([])
 					}
-=======
-			let mut val = val;
-			let owner_api_s = &*api as &dyn OwnerRpcS;
-			let mut is_init_secure_api = OwnerV3Helpers::is_init_secure_api(&val);
-			let mut was_encrypted = false;
-			let mut encrypted_req_id = 0;
-			if !is_init_secure_api {
-				if let Err(v) = OwnerV3Helpers::check_encryption_started(key.clone()) {
-					return ok(v);
-				}
-				let res = OwnerV3Helpers::decrypt_request(key.clone(), &val);
-				match res {
-					Err(e) => return ok(e),
-					Ok(v) => {
-						encrypted_req_id = v.0;
-						val = v.1;
-					}
-				}
-				was_encrypted = true;
-			}
-			// check again, in case it was an encrypted call to init_secure_api
-			is_init_secure_api = OwnerV3Helpers::is_init_secure_api(&val);
-			// also need to intercept open/close wallet requests
-			let is_open_wallet = OwnerV3Helpers::is_open_wallet(&val);
-			match owner_api_s.handle_request(val) {
-				MaybeReply::Reply(mut r) => {
-					let (_was_error, unencrypted_intercept) =
-						OwnerV3Helpers::check_error_response(&r.clone());
-					if is_open_wallet && running_foreign {
-						OwnerV3Helpers::update_mask(mask, &r.clone());
-					}
-					if was_encrypted {
-						let res = OwnerV3Helpers::encrypt_response(
-							key.clone(),
-							encrypted_req_id,
-							&unencrypted_intercept,
-						);
-						r = match res {
-							Ok(v) => v,
-							Err(v) => return ok(v),
-						}
-					}
-					// intercept init_secure_api response (after encryption,
-					// in case it was an encrypted call to 'init_api_secure')
-					if is_init_secure_api {
-						OwnerV3Helpers::update_owner_api_shared_key(
-							key.clone(),
-							&unencrypted_intercept,
-							api.shared_key.lock().clone(),
-						);
-					}
-					ok(r)
-				}
-				MaybeReply::DontReply => {
-					// Since it's http, we need to return something. We return [] because jsonrpc
-					// clients will parse it as an empty batch response.
-					ok(serde_json::json!([]))
->>>>>>> 9360e5c5
 				}
 			};
 			crate::executor::RunHandlerInThread::new(handler)
@@ -807,10 +725,6 @@
 		Box::new(ok(create_ok_response("{}")))
 	}
 }
-<<<<<<< HEAD
-
-=======
->>>>>>> 9360e5c5
 /// V2 API Handler/Wrapper for foreign functions
 pub struct ForeignAPIHandlerV2<L, C, K>
 where
@@ -841,13 +755,23 @@
 		}
 	}
 
+	/*
+	   //Here is a wrapper to call future from that.
+	   // Issue that we can't call future form future
+	   Box::new(parse_body(req).and_then(move |val: serde_json::Value| {
+			   let handler = move || -> serde_json::Value {
+				   ......
+			   };
+			   crate::executor::RunHandlerInThread::new(handler)
+		   }))
+	*/
+
 	fn call_api(
 		&self,
 		req: Request<Body>,
 		api: Foreign<'static, L, C, K>,
 	) -> Box<dyn Future<Item = serde_json::Value, Error = Error> + Send> {
 		Box::new(parse_body(req).and_then(move |val: serde_json::Value| {
-<<<<<<< HEAD
 			let handler = move || -> serde_json::Value {
 				let foreign_api = &api as &dyn ForeignRpc;
 				match foreign_api.handle_request(val) {
@@ -857,15 +781,6 @@
 						// clients will parse it as an empty batch response.
 						serde_json::json!([])
 					}
-=======
-			let foreign_api = &api as &dyn ForeignRpc;
-			match foreign_api.handle_request(val) {
-				MaybeReply::Reply(r) => ok({ r }),
-				MaybeReply::DontReply => {
-					// Since it's http, we need to return something. We return [] because jsonrpc
-					// clients will parse it as an empty batch response.
-					ok(serde_json::json!([]))
->>>>>>> 9360e5c5
 				}
 			};
 			crate::executor::RunHandlerInThread::new(handler)
@@ -873,12 +788,8 @@
 	}
 
 	fn handle_post_request(&self, req: Request<Body>) -> WalletResponseFuture {
-<<<<<<< HEAD
-		let api = Foreign::new(self.wallet.clone(), Some(check_middleware));
-=======
 		let mask = self.keychain_mask.lock();
 		let api = Foreign::new(self.wallet.clone(), mask.clone(), Some(check_middleware));
->>>>>>> 9360e5c5
 		Box::new(
 			self.call_api(req, api)
 				.and_then(|resp| ok(json_response_pretty(&resp))),
