// Copyright 2019 The Grin Developers
// Licensed under the Apache License, Version 2.0 (the "License");
// you may not use this file except in compliance with the License.
// You may obtain a copy of the License at
//
//     http://www.apache.org/licenses/LICENSE-2.0
//
// Unless required by applicable law or agreed to in writing, software
// distributed under the License is distributed on an "AS IS" BASIS,
// WITHOUT WARRANTIES OR CONDITIONS OF ANY KIND, either express or implied.
// See the License for the specific language governing permissions and
// limitations under the License.

//! tests differing accounts in the same wallet
#[macro_use]
extern crate log;
extern crate grin_wallet_controller as wallet;
extern crate grin_wallet_impls as impls;

use grin_wallet_util::grin_core as core;
use grin_wallet_util::grin_util as util;

use self::core::consensus;
use self::core::global;
use grin_wallet_libwallet as libwallet;
use impls::test_framework::{self, LocalWalletClient};
use impls::{PathToSlate, SlatePutter as _};
use libwallet::{InitTxArgs, NodeClient};
use std::thread;
use std::time::Duration;
use util::ZeroingString;

#[macro_use]
mod common;
use common::{clean_output_dir, create_wallet_proxy, setup};

macro_rules! send_to_dest {
<<<<<<< HEAD
	($a:expr, $b:expr, $c:expr, $d:expr) => {
		test_framework::send_to_dest::<
			dyn WalletInst<LocalWalletClient, ExtKeychain>,
			LocalWalletClient,
			ExtKeychain,
		>($a, $b, $c, $d, false)
=======
	($a:expr, $m: expr, $b:expr, $c:expr, $d:expr) => {
		test_framework::send_to_dest($a, $m, $b, $c, $d, false)
>>>>>>> 9360e5c5
	};
}

macro_rules! wallet_info {
<<<<<<< HEAD
	($a:expr) => {
		test_framework::wallet_info::<
			dyn WalletInst<LocalWalletClient, ExtKeychain>,
			LocalWalletClient,
			ExtKeychain,
		>($a)
=======
	($a:expr, $m:expr) => {
		test_framework::wallet_info($a, $m)
>>>>>>> 9360e5c5
	};
}

/// Various tests on checking functionality
fn scan_impl(test_dir: &'static str) -> Result<(), libwallet::Error> {
	// Create a new proxy to simulate server and wallet responses
	let mut wallet_proxy = create_wallet_proxy(test_dir);
	let chain = wallet_proxy.chain.clone();

	// Create a new wallet test client, and set its queues to communicate with the
	// proxy
	create_wallet_and_add!(
		client1,
		wallet1,
		mask1_i,
		test_dir,
		"wallet1",
		None,
		&mut wallet_proxy,
		false
	);
	let mask1 = (&mask1_i).as_ref();
	create_wallet_and_add!(
		client2,
		wallet2,
		mask2_i,
		test_dir,
		"wallet2",
		None,
		&mut wallet_proxy,
		false
	);
	let mask2 = (&mask2_i).as_ref();

	// Set the wallet proxy listener running
	thread::spawn(move || {
		if let Err(e) = wallet_proxy.run() {
			error!("Wallet Proxy error: {}", e);
		}
	});

	// few values to keep things shorter
	let reward = core::consensus::MWC_FIRST_GROUP_REWARD;
	let cm = global::coinbase_maturity() as u64; // assume all testing precedes soft fork height

	// add some accounts
	wallet::controller::owner_single_use(wallet1.clone(), mask1, |api, m| {
		api.create_account_path(m, "named_account_1")?;
		api.create_account_path(m, "account_2")?;
		api.create_account_path(m, "account_3")?;
		api.set_active_account(m, "named_account_1")?;
		Ok(())
	})?;

	// add account to wallet 2
	wallet::controller::owner_single_use(wallet2.clone(), mask2, |api, m| {
		api.create_account_path(m, "account_1")?;
		api.set_active_account(m, "account_1")?;
		Ok(())
	})?;

	// Do some mining
	let bh = 20u64;
	let _ =
		test_framework::award_blocks_to_wallet(&chain, wallet1.clone(), mask1, bh as usize, false);

	// Sanity check contents
	wallet::controller::owner_single_use(wallet1.clone(), mask1, |api, m| {
		let (wallet1_refreshed, wallet1_info) = api.retrieve_summary_info(m, true, 1)?;
		assert!(wallet1_refreshed);
		assert_eq!(wallet1_info.last_confirmed_height, bh);
		assert_eq!(wallet1_info.total, bh * reward);
		assert_eq!(wallet1_info.amount_currently_spendable, (bh - cm) * reward);
		// check tx log as well
		let (_, txs) = api.retrieve_txs(m, true, None, None)?;
		let (c, _) = libwallet::TxLogEntry::sum_confirmed(&txs);
		assert_eq!(wallet1_info.total, c);
		assert_eq!(txs.len(), bh as usize);
		Ok(())
	})?;

	// Accidentally delete some outputs
	let mut w1_outputs_commits = vec![];
	wallet::controller::owner_single_use(wallet1.clone(), mask1, |api, m| {
		w1_outputs_commits = api.retrieve_outputs(m, false, true, None)?.1;
		Ok(())
	})?;
	let w1_outputs: Vec<libwallet::OutputData> =
		w1_outputs_commits.into_iter().map(|m| m.output).collect();
	{
		wallet_inst!(wallet1, w);
		{
			let mut batch = w.batch(mask1)?;
			batch.delete(&w1_outputs[4].key_id, &None)?;
			batch.delete(&w1_outputs[10].key_id, &None)?;
			let mut accidental_spent = w1_outputs[13].clone();
			accidental_spent.status = libwallet::OutputStatus::Spent;
			batch.save(accidental_spent)?;
			batch.commit()?;
		}
	}

	// check we have a problem now
	wallet::controller::owner_single_use(wallet1.clone(), mask1, |api, m| {
		let (_, wallet1_info) = api.retrieve_summary_info(m, true, 1)?;
		let (_, txs) = api.retrieve_txs(m, true, None, None)?;
		let (c, _) = libwallet::TxLogEntry::sum_confirmed(&txs);
		assert!(wallet1_info.total != c);
		Ok(())
	})?;

	// this should restore our missing outputs
	wallet::controller::owner_single_use(wallet1.clone(), mask1, |api, m| {
		api.scan(m, None, true)?;
		Ok(())
	})?;

	// check our outputs match again
	wallet::controller::owner_single_use(wallet1.clone(), mask1, |api, m| {
		let (wallet1_refreshed, wallet1_info) = api.retrieve_summary_info(m, true, 1)?;
		assert!(wallet1_refreshed);
		assert_eq!(wallet1_info.total, bh * reward);
		// And check account names haven't been splatted
		let accounts = api.accounts(m)?;
		assert_eq!(accounts.len(), 4);
		assert!(api.set_active_account(m, "account_1").is_err());
		assert!(api.set_active_account(m, "named_account_1").is_ok());
		Ok(())
	})?;

	// perform a transaction, but don't let it finish
	wallet::controller::owner_single_use(wallet1.clone(), mask1, |api, m| {
		// send to send
		let args = InitTxArgs {
			src_acct_name: None,
			amount: reward * 2,
			minimum_confirmations: cm,
			max_outputs: 500,
			num_change_outputs: 1,
			selection_strategy_is_use_all: true,
			..Default::default()
		};
		let slate = api.init_send_tx(m, args)?;
		// output tx file
		let send_file = format!("{}/part_tx_1.tx", test_dir);
		PathToSlate(send_file.into()).put_tx(&slate)?;
		api.tx_lock_outputs(m, &slate, 0)?;
		Ok(())
	})?;

	// check we're all locked
	wallet::controller::owner_single_use(wallet1.clone(), mask1, |api, m| {
		let (wallet1_refreshed, wallet1_info) = api.retrieve_summary_info(m, true, 1)?;
		assert!(wallet1_refreshed);
		assert!(wallet1_info.amount_currently_spendable == 0);
		Ok(())
	})?;

	// unlock/restore
	wallet::controller::owner_single_use(wallet1.clone(), mask1, |api, m| {
		api.scan(m, None, true)?;
		Ok(())
	})?;

	// check spendable amount again
	wallet::controller::owner_single_use(wallet1.clone(), mask1, |api, m| {
		let (_, wallet1_info) = api.retrieve_summary_info(m, true, 1)?;
		assert_eq!(wallet1_info.amount_currently_spendable, (bh - cm) * reward);
		Ok(())
	})?;

	// let logging finish
	thread::sleep(Duration::from_millis(200));
	Ok(())
}

fn two_wallets_one_seed_impl(test_dir: &'static str) -> Result<(), libwallet::Error> {
	setup(test_dir);
	let seed_phrase = "affair pistol cancel crush garment candy ancient flag work \
	                   market crush dry stand focus mutual weapon offer ceiling rival turn team spring \
	                   where swift";
	let seed_phrase = Some(ZeroingString::from(seed_phrase));

	// Create a new proxy to simulate server and wallet responses
	let mut wallet_proxy = create_wallet_proxy(test_dir);
	let chain = wallet_proxy.chain.clone();

	// Create a new wallet test client, and set its queues to communicate with the
	// proxy
	create_wallet_and_add!(
		m_client,
		miner,
		miner_mask_i,
		test_dir,
		"miner",
		None,
		&mut wallet_proxy,
		false
	);
	let miner_mask = (&miner_mask_i).as_ref();

	// non-mining recipient wallets
	create_wallet_and_add!(
		client1,
		wallet1,
		mask1_i,
		test_dir,
		"wallet1",
		seed_phrase,
		&mut wallet_proxy,
		false
	);
	let mask1 = (&mask1_i).as_ref();
	create_wallet_and_add!(
		client2,
		wallet2,
		mask2_i,
		test_dir,
		"wallet2",
		seed_phrase,
		&mut wallet_proxy,
		false
	);
	let mask2 = (&mask2_i).as_ref();
	// we'll restore into here
	create_wallet_and_add!(
		client3,
		wallet3,
		mask3_i,
		test_dir,
		"wallet3",
		seed_phrase,
		&mut wallet_proxy,
		false
	);
	let mask3 = (&mask3_i).as_ref();
	// also restore into here
	create_wallet_and_add!(
		client4,
		wallet4,
		mask4_i,
		test_dir,
		"wallet4",
		seed_phrase,
		&mut wallet_proxy,
		false
	);
	let mask4 = (&mask4_i).as_ref();
	// Simulate a recover from seed without restore into here
	create_wallet_and_add!(
		client5,
		wallet5,
		mask5_i,
		test_dir,
		"wallet5",
		seed_phrase,
		&mut wallet_proxy,
		false
	);
	//simulate a recover from seed without restore into here
	let mask5 = (&mask5_i).as_ref();
	create_wallet_and_add!(
		client6,
		wallet6,
		mask6_i,
		test_dir,
		"wallet6",
		seed_phrase,
		&mut wallet_proxy,
		false
	);
	let mask6 = (&mask6_i).as_ref();

	create_wallet_and_add!(
		client7,
		wallet7,
		mask7_i,
		test_dir,
		"wallet7",
		seed_phrase,
		&mut wallet_proxy,
		false
	);
	let mask7 = (&mask7_i).as_ref();
	create_wallet_and_add!(
		client8,
		wallet8,
		mask8_i,
		test_dir,
		"wallet8",
		seed_phrase,
		&mut wallet_proxy,
		false
	);
	let mask8 = (&mask8_i).as_ref();
	create_wallet_and_add!(
		client9,
		wallet9,
		mask9_i,
		test_dir,
		"wallet9",
		seed_phrase,
		&mut wallet_proxy,
		false
	);
	let mask9 = (&mask9_i).as_ref();
	create_wallet_and_add!(
		client10,
		wallet10,
		mask10_i,
		test_dir,
		"wallet10",
		seed_phrase,
		&mut wallet_proxy,
		false
	);
	let mask10 = (&mask10_i).as_ref();

	// Set the wallet proxy listener running
	thread::spawn(move || {
		if let Err(e) = wallet_proxy.run() {
			error!("Wallet Proxy error: {}", e);
		}
	});

	// few values to keep things shorter
	let _reward = core::consensus::MWC_FIRST_GROUP_REWARD;
	let cm = global::coinbase_maturity() as usize; // assume all testing precedes soft fork height

	// Do some mining
	let mut bh = 20u64;
<<<<<<< HEAD
	let base_amount = consensus::MILLI_GRIN;
	let _ = test_framework::award_blocks_to_wallet(&chain, miner.clone(), bh as usize, false);
=======
	let base_amount = consensus::GRIN_BASE;
	let _ = test_framework::award_blocks_to_wallet(
		&chain,
		miner.clone(),
		miner_mask,
		bh as usize,
		false,
	);
>>>>>>> 9360e5c5

	// send some funds to wallets 1
	send_to_dest!(
		miner.clone(),
		miner_mask,
		m_client.clone(),
		"wallet1",
		base_amount * 1
	)?;
	send_to_dest!(
		miner.clone(),
		miner_mask,
		m_client.clone(),
		"wallet1",
		base_amount * 2
	)?;
	send_to_dest!(
		miner.clone(),
		miner_mask,
		m_client.clone(),
		"wallet1",
		base_amount * 3
	)?;
	bh += 3;

	// 0) Check repair when all is okay should leave wallet contents alone
	wallet::controller::owner_single_use(wallet1.clone(), mask1, |api, m| {
		api.scan(m, None, true)?;
		let info = wallet_info!(wallet1.clone(), m)?;
		assert_eq!(info.amount_currently_spendable, base_amount * 6);
		assert_eq!(info.total, base_amount * 6);
		Ok(())
	})?;

	// send some funds to wallet 2
	send_to_dest!(
		miner.clone(),
		miner_mask,
		m_client.clone(),
		"wallet2",
		base_amount * 4
	)?;
	send_to_dest!(
		miner.clone(),
		miner_mask,
		m_client.clone(),
		"wallet2",
		base_amount * 5
	)?;
	send_to_dest!(
		miner.clone(),
		miner_mask,
		m_client.clone(),
		"wallet2",
		base_amount * 6
	)?;
	bh += 3;

	let _ = test_framework::award_blocks_to_wallet(&chain, miner.clone(), miner_mask, cm, false);
	bh += cm as u64;

	// confirm balances
	// since info is now performing a partial scan, these should confirm
	// as containing all outputs
	let info = wallet_info!(wallet1.clone(), mask1)?;
	assert_eq!(info.amount_currently_spendable, base_amount * 21);
	assert_eq!(info.total, base_amount * 21);

	let info = wallet_info!(wallet2.clone(), mask2)?;
	assert_eq!(info.amount_currently_spendable, base_amount * 21);
	assert_eq!(info.total, base_amount * 21);

	// Now there should be outputs on the chain using the same
	// seed + BIP32 path.

	// 1) a full restore should recover all of them:
	wallet::controller::owner_single_use(wallet3.clone(), mask3, |api, m| {
		api.scan(m, None, false)?;
		Ok(())
	})?;

	wallet::controller::owner_single_use(wallet3.clone(), mask3, |api, m| {
		let info = wallet_info!(wallet3.clone(), m)?;
		let outputs = api.retrieve_outputs(m, true, false, None)?.1;
		assert_eq!(outputs.len(), 6);
		assert_eq!(info.amount_currently_spendable, base_amount * 21);
		assert_eq!(info.total, base_amount * 21);
		Ok(())
	})?;

	// 2) scan should recover them into a single wallet
	wallet::controller::owner_single_use(wallet1.clone(), mask1, |api, m| {
		api.scan(m, None, true)?;
		Ok(())
	})?;

	wallet::controller::owner_single_use(wallet1.clone(), mask1, |api, m| {
		let info = wallet_info!(wallet1.clone(), m)?;
		let outputs = api.retrieve_outputs(m, true, false, None)?.1;
		assert_eq!(outputs.len(), 6);
		assert_eq!(info.amount_currently_spendable, base_amount * 21);
		Ok(())
	})?;

	// 3) If I recover from seed and start using the wallet without restoring,
	// scan should restore the older outputs
	// update, again, since scan is run automatically, balances on both
	// wallets should turn out the same
	send_to_dest!(
		miner.clone(),
		miner_mask,
		m_client.clone(),
		"wallet4",
		base_amount * 7
	)?;
	send_to_dest!(
		miner.clone(),
		miner_mask,
		m_client.clone(),
		"wallet4",
		base_amount * 8
	)?;
	send_to_dest!(
		miner.clone(),
		miner_mask,
		m_client.clone(),
		"wallet4",
		base_amount * 9
	)?;
	bh += 3;

	let _ = test_framework::award_blocks_to_wallet(&chain, miner.clone(), miner_mask, cm, false);
	bh += cm as u64;

	wallet::controller::owner_single_use(wallet4.clone(), mask4, |api, m| {
		let info = wallet_info!(wallet4.clone(), m)?;
		let outputs = api.retrieve_outputs(m, true, false, None)?.1;
		assert_eq!(outputs.len(), 9);
		assert_eq!(info.amount_currently_spendable, base_amount * 45);
		Ok(())
	})?;

	wallet::controller::owner_single_use(wallet5.clone(), mask5, |api, m| {
		api.scan(m, None, false)?;
		Ok(())
	})?;

	wallet::controller::owner_single_use(wallet5.clone(), mask5, |api, m| {
		let info = wallet_info!(wallet5.clone(), m)?;
		let outputs = api.retrieve_outputs(m, true, false, None)?.1;
		assert_eq!(outputs.len(), 9);
		assert_eq!(info.amount_currently_spendable, base_amount * (45));
		Ok(())
	})?;

	// 4) If I recover from seed and start using the wallet without restoring,
	// scan should restore the older outputs
	send_to_dest!(
		miner.clone(),
		miner_mask,
		m_client.clone(),
		"wallet6",
		base_amount * 10
	)?;
	send_to_dest!(
		miner.clone(),
		miner_mask,
		m_client.clone(),
		"wallet6",
		base_amount * 11
	)?;
	send_to_dest!(
		miner.clone(),
		miner_mask,
		m_client.clone(),
		"wallet6",
		base_amount * 12
	)?;
	bh += 3;

	let _ = test_framework::award_blocks_to_wallet(
		&chain,
		miner.clone(),
		miner_mask,
		cm as usize,
		false,
	);
	bh += cm as u64;

	wallet::controller::owner_single_use(wallet6.clone(), mask6, |api, m| {
		let info = wallet_info!(wallet6.clone(), m)?;
		let outputs = api.retrieve_outputs(m, true, false, None)?.1;
		assert_eq!(outputs.len(), 12);
		assert_eq!(info.amount_currently_spendable, base_amount * 78);
		Ok(())
	})?;

	wallet::controller::owner_single_use(wallet6.clone(), mask6, |api, m| {
		api.scan(m, None, true)?;
		Ok(())
	})?;

	wallet::controller::owner_single_use(wallet6.clone(), mask6, |api, m| {
		let info = wallet_info!(wallet6.clone(), m)?;
		let outputs = api.retrieve_outputs(m, true, false, None)?.1;
		assert_eq!(outputs.len(), 12);
		assert_eq!(info.amount_currently_spendable, base_amount * (78));
		Ok(())
	})?;

	// 5) Start using same seed with a different account, amounts should
	// be distinct and restore should return funds from other account

	send_to_dest!(
		miner.clone(),
		miner_mask,
		m_client.clone(),
		"wallet7",
		base_amount * 13
	)?;
	send_to_dest!(
		miner.clone(),
		miner_mask,
		m_client.clone(),
		"wallet7",
		base_amount * 14
	)?;
	send_to_dest!(
		miner.clone(),
		miner_mask,
		m_client.clone(),
		"wallet7",
		base_amount * 15
	)?;
	bh += 3;

	// mix it up a bit
	wallet::controller::owner_single_use(wallet7.clone(), mask7, |api, m| {
		api.create_account_path(m, "account_1")?;
		api.set_active_account(m, "account_1")?;
		Ok(())
	})?;

	send_to_dest!(
		miner.clone(),
		miner_mask,
		m_client.clone(),
		"wallet7",
		base_amount * 1
	)?;
	send_to_dest!(
		miner.clone(),
		miner_mask,
		m_client.clone(),
		"wallet7",
		base_amount * 2
	)?;
	send_to_dest!(
		miner.clone(),
		miner_mask,
		m_client.clone(),
		"wallet7",
		base_amount * 3
	)?;
	bh += 3;

	// check balances
	let _ = test_framework::award_blocks_to_wallet(&chain, miner.clone(), miner_mask, cm, false);
	bh += cm as u64;

	wallet::controller::owner_single_use(wallet7.clone(), mask7, |api, m| {
		let info = wallet_info!(wallet7.clone(), m)?;
		let outputs = api.retrieve_outputs(m, true, false, None)?.1;
		assert_eq!(outputs.len(), 3);
		assert_eq!(info.amount_currently_spendable, base_amount * 6);
		api.set_active_account(m, "default")?;
		let info = wallet_info!(wallet7.clone(), m)?;
		let outputs = api.retrieve_outputs(m, true, false, None)?.1;
		assert_eq!(outputs.len(), 15);
		assert_eq!(info.amount_currently_spendable, base_amount * 120);
		Ok(())
	})?;

	wallet::controller::owner_single_use(wallet8.clone(), mask8, |api, m| {
		api.scan(m, None, false)?;
		let info = wallet_info!(wallet8.clone(), m)?;
		let outputs = api.retrieve_outputs(m, true, false, None)?.1;
		assert_eq!(outputs.len(), 15);
		assert_eq!(info.amount_currently_spendable, base_amount * 120);
		api.set_active_account(m, "account_1")?;
		let info = wallet_info!(wallet8.clone(), m)?;
		let outputs = api.retrieve_outputs(m, true, false, None)?.1;
		assert_eq!(outputs.len(), 3);
		assert_eq!(info.amount_currently_spendable, base_amount * 6);
		Ok(())
	})?;

	// 6) Start using same seed with a different account, now overwriting
	// ids on account 2 as well, scan should get all outputs created
	// to now into 2 accounts

	wallet::controller::owner_single_use(wallet9.clone(), mask9, |api, m| {
		api.create_account_path(m, "account_1")?;
		api.set_active_account(m, "account_1")?;
		Ok(())
	})?;

	send_to_dest!(
		miner.clone(),
		miner_mask,
		m_client.clone(),
		"wallet9",
		base_amount * 4
	)?;
	send_to_dest!(
		miner.clone(),
		miner_mask,
		m_client.clone(),
		"wallet9",
		base_amount * 5
	)?;
	send_to_dest!(
		miner.clone(),
		miner_mask,
		m_client.clone(),
		"wallet9",
		base_amount * 6
	)?;
	bh += 3;
	let _bh = bh;

	wallet::controller::owner_single_use(wallet9.clone(), mask9, |api, m| {
		let info = wallet_info!(wallet9.clone(), m)?;
		let outputs = api.retrieve_outputs(m, true, false, None)?.1;
		assert_eq!(outputs.len(), 6);
		assert_eq!(info.amount_currently_spendable, base_amount * 21);
		api.scan(m, None, true)?;
		let info = wallet_info!(wallet9.clone(), m)?;
		let outputs = api.retrieve_outputs(m, true, false, None)?.1;
		assert_eq!(outputs.len(), 6);
		assert_eq!(info.amount_currently_spendable, base_amount * 21);

		api.set_active_account(m, "default")?;
		let info = wallet_info!(wallet9.clone(), m)?;
		let outputs = api.retrieve_outputs(m, true, false, None)?.1;
		assert_eq!(outputs.len(), 15);
		assert_eq!(info.amount_currently_spendable, base_amount * 120);
		Ok(())
	})?;

	let _ = test_framework::award_blocks_to_wallet(&chain, miner.clone(), miner_mask, cm, false);

	// 7) Ensure scan creates missing accounts
	wallet::controller::owner_single_use(wallet10.clone(), mask10, |api, m| {
		api.scan(m, None, true)?;
		api.set_active_account(m, "account_1")?;
		let info = wallet_info!(wallet10.clone(), m)?;
		let outputs = api.retrieve_outputs(m, true, false, None)?.1;
		assert_eq!(outputs.len(), 6);
		assert_eq!(info.amount_currently_spendable, base_amount * 21);

		api.set_active_account(m, "default")?;
		let info = wallet_info!(wallet10.clone(), m)?;
		let outputs = api.retrieve_outputs(m, true, false, None)?.1;
		assert_eq!(outputs.len(), 15);
		assert_eq!(info.amount_currently_spendable, base_amount * 120);
		Ok(())
	})?;

	// let logging finish
	thread::sleep(Duration::from_millis(200));
	Ok(())
}

// Testing output scanning functionality, easier here as the testing framework
// is all here
fn output_scanning_impl(test_dir: &'static str) -> Result<(), libwallet::Error> {
	let mut wallet_proxy = create_wallet_proxy(test_dir);
	let chain = wallet_proxy.chain.clone();
	// Create a new wallet test client, and set its queues to communicate with the
	// proxy
	create_wallet_and_add!(
		client1,
		wallet1,
		mask1_i,
		test_dir,
		"wallet1",
		None,
		&mut wallet_proxy,
		false
	);
	let mask1 = (&mask1_i).as_ref();
	thread::spawn(move || {
		if let Err(e) = wallet_proxy.run() {
			error!("Wallet Proxy error: {}", e);
		}
	});

	// Do some mining
	let bh = 20u64;
	let _ =
		test_framework::award_blocks_to_wallet(&chain, wallet1.clone(), mask1, bh as usize, false);

	// Now some chain scanning
	{
		// Entire range should be correct
		let ranges = client1.height_range_to_pmmr_indices(1, None)?;
		assert_eq!(ranges, (1, 38));
		let outputs = client1.get_outputs_by_pmmr_index(ranges.0, Some(ranges.1), 1000)?;
		assert_eq!(outputs.2.len(), 20);

		// Basic range should be correct
		let ranges = client1.height_range_to_pmmr_indices(1, Some(14))?;
		assert_eq!(ranges, (1, 25));
		let outputs = client1.get_outputs_by_pmmr_index(ranges.0, Some(ranges.1), 1000)?;
		println!(
			"Last Index: {}, Max: {}, Outputs.len: {}",
			outputs.0,
			outputs.1,
			outputs.2.len()
		);
		assert_eq!(outputs.2.len(), 14);

		// mid range
		let ranges = client1.height_range_to_pmmr_indices(5, Some(14))?;
		assert_eq!(ranges, (8, 25));
		let outputs = client1.get_outputs_by_pmmr_index(ranges.0, Some(ranges.1), 1000)?;
		println!(
			"Last Index: {}, Max: {}, Outputs.len: {}",
			outputs.0,
			outputs.1,
			outputs.2.len()
		);
		for o in outputs.2.clone() {
			println!("height: {}, mmr_index: {}", o.3, o.4);
		}
		assert_eq!(outputs.2.len(), 10);

		// end
		let ranges = client1.height_range_to_pmmr_indices(5, None)?;
		assert_eq!(ranges, (8, 38));
		let outputs = client1.get_outputs_by_pmmr_index(ranges.0, Some(ranges.1), 1000)?;
		println!(
			"Last Index: {}, Max: {}, Outputs.len: {}",
			outputs.0,
			outputs.1,
			outputs.2.len()
		);
		for o in outputs.2.clone() {
			println!("height: {}, mmr_index: {}", o.3, o.4);
		}
		assert_eq!(outputs.2.len(), 16);
	}

	Ok(())
}

#[test]
fn scan() {
	let test_dir = "test_output/scan";
	setup(test_dir);
	if let Err(e) = scan_impl(test_dir) {
		panic!("Libwallet Error: {} - {}", e, e.backtrace().unwrap());
	}
	clean_output_dir(test_dir);
}

#[test]
fn two_wallets_one_seed() {
	let test_dir = "test_output/two_wallets_one_seed";
	setup(test_dir);
	if let Err(e) = two_wallets_one_seed_impl(test_dir) {
		panic!("Libwallet Error: {} - {}", e, e.backtrace().unwrap());
	}
	clean_output_dir(test_dir);
}

#[test]
fn output_scanning() {
	let test_dir = "test_output/output_scanning";
	setup(test_dir);
	if let Err(e) = output_scanning_impl(test_dir) {
		panic!("Libwallet Error: {} - {}", e, e.backtrace().unwrap());
	}
	clean_output_dir(test_dir);
}<|MERGE_RESOLUTION|>--- conflicted
+++ resolved
@@ -35,32 +35,14 @@
 use common::{clean_output_dir, create_wallet_proxy, setup};
 
 macro_rules! send_to_dest {
-<<<<<<< HEAD
-	($a:expr, $b:expr, $c:expr, $d:expr) => {
-		test_framework::send_to_dest::<
-			dyn WalletInst<LocalWalletClient, ExtKeychain>,
-			LocalWalletClient,
-			ExtKeychain,
-		>($a, $b, $c, $d, false)
-=======
 	($a:expr, $m: expr, $b:expr, $c:expr, $d:expr) => {
 		test_framework::send_to_dest($a, $m, $b, $c, $d, false)
->>>>>>> 9360e5c5
 	};
 }
 
 macro_rules! wallet_info {
-<<<<<<< HEAD
-	($a:expr) => {
-		test_framework::wallet_info::<
-			dyn WalletInst<LocalWalletClient, ExtKeychain>,
-			LocalWalletClient,
-			ExtKeychain,
-		>($a)
-=======
 	($a:expr, $m:expr) => {
 		test_framework::wallet_info($a, $m)
->>>>>>> 9360e5c5
 	};
 }
 
@@ -392,11 +374,7 @@
 
 	// Do some mining
 	let mut bh = 20u64;
-<<<<<<< HEAD
 	let base_amount = consensus::MILLI_GRIN;
-	let _ = test_framework::award_blocks_to_wallet(&chain, miner.clone(), bh as usize, false);
-=======
-	let base_amount = consensus::GRIN_BASE;
 	let _ = test_framework::award_blocks_to_wallet(
 		&chain,
 		miner.clone(),
@@ -404,7 +382,6 @@
 		bh as usize,
 		false,
 	);
->>>>>>> 9360e5c5
 
 	// send some funds to wallets 1
 	send_to_dest!(
