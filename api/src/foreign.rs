--- conflicted
+++ resolved
@@ -17,15 +17,10 @@
 use crate::keychain::Keychain;
 use crate::libwallet::api_impl::foreign;
 use crate::libwallet::{
-<<<<<<< HEAD
-	BlockFees, CbData, Error, NodeClient, NodeVersionInfo, Slate, VersionInfo, WalletBackend,
-};
-=======
 	BlockFees, CbData, Error, NodeClient, NodeVersionInfo, Slate, VersionInfo, WalletInst,
 	WalletLCProvider,
 };
 use crate::util::secp::key::SecretKey;
->>>>>>> 9360e5c5
 use crate::util::Mutex;
 use std::sync::Arc;
 
@@ -71,19 +66,10 @@
 	pub wallet_inst: Arc<Mutex<Box<dyn WalletInst<'a, L, C, K>>>>,
 	/// Flag to normalize some output during testing. Can mostly be ignored.
 	pub doctest_mode: bool,
-<<<<<<< HEAD
-	/// phantom
-	phantom: PhantomData<K>,
-	/// phantom
-	phantom_c: PhantomData<C>,
-	/// foreign check middleware
-	middleware: Option<ForeignCheckMiddleware>,
-=======
 	/// foreign check middleware
 	middleware: Option<ForeignCheckMiddleware>,
 	/// Stored keychain mask (in case the stored wallet seed is tokenized)
 	keychain_mask: Option<SecretKey>,
->>>>>>> 9360e5c5
 }
 
 impl<'a, L, C, K> Foreign<'a, L, C, K>
@@ -103,12 +89,9 @@
 	/// # Arguments
 	/// * `wallet_in` - A reference-counted mutex containing an implementation of the
 	/// [`WalletBackend`](../grin_wallet_libwallet/types/trait.WalletBackend.html) trait.
-<<<<<<< HEAD
-=======
 	/// * `keychain_mask` - Mask value stored internally to use when calling a wallet
 	/// whose seed has been XORed with a token value (such as when running the foreign
 	/// and owner listeners in the same instance)
->>>>>>> 9360e5c5
 	/// * middleware - Option middleware which containts the NodeVersionInfo and can call
 	/// a predefined function with the slate to check if the operation should continue
 	///
@@ -148,9 +131,6 @@
 	/// // the wallet and the node.
 	/// let node_client = HTTPNodeClient::new(&wallet_config.check_node_api_http_addr, None);
 	///
-<<<<<<< HEAD
-	/// let api_foreign = Foreign::new(wallet.clone(), None);
-=======
 	/// // impls::DefaultWalletImpl is provided for convenience in instantiating the wallet
 	/// // It contains the LMDBBackend, DefaultLCProvider (lifecycle) and ExtKeychain used
 	/// // by the reference wallet implementation.
@@ -174,31 +154,20 @@
 	/// let mut wallet = Arc::new(Mutex::new(wallet));
 	///
 	/// let api_foreign = Foreign::new(wallet.clone(), None, None);
->>>>>>> 9360e5c5
 	/// // .. perform wallet operations
 	///
 	/// ```
 
-<<<<<<< HEAD
-	pub fn new(wallet_in: Arc<Mutex<W>>, middleware: Option<ForeignCheckMiddleware>) -> Self {
-=======
 	pub fn new(
 		wallet_inst: Arc<Mutex<Box<dyn WalletInst<'a, L, C, K>>>>,
 		keychain_mask: Option<SecretKey>,
 		middleware: Option<ForeignCheckMiddleware>,
 	) -> Self {
->>>>>>> 9360e5c5
 		Foreign {
 			wallet_inst,
 			doctest_mode: false,
-<<<<<<< HEAD
-			phantom: PhantomData,
-			phantom_c: PhantomData,
-			middleware,
-=======
 			middleware,
 			keychain_mask,
->>>>>>> 9360e5c5
 		}
 	}
 
@@ -212,11 +181,7 @@
 	/// ```
 	/// # grin_wallet_api::doctest_helper_setup_doc_env_foreign!(wallet, wallet_config);
 	///
-<<<<<<< HEAD
-	/// let mut api_foreign = Foreign::new(wallet.clone(), None);
-=======
 	/// let mut api_foreign = Foreign::new(wallet.clone(), None, None);
->>>>>>> 9360e5c5
 	///
 	/// let version_info = api_foreign.check_version();
 	/// // check and proceed accordingly
@@ -224,12 +189,8 @@
 
 	pub fn check_version(&self) -> Result<VersionInfo, Error> {
 		if let Some(m) = self.middleware.as_ref() {
-<<<<<<< HEAD
-			let mut w = self.wallet.lock();
-=======
 			let mut w_lock = self.wallet_inst.lock();
 			let w = w_lock.lc_provider()?.wallet_inst()?;
->>>>>>> 9360e5c5
 			m(
 				ForeignCheckMiddlewareFn::CheckVersion,
 				w.w2n_client().get_version_info(),
@@ -272,11 +233,7 @@
 	/// ```
 	/// # grin_wallet_api::doctest_helper_setup_doc_env_foreign!(wallet, wallet_config);
 	///
-<<<<<<< HEAD
-	/// let mut api_foreign = Foreign::new(wallet.clone(), None);
-=======
 	/// let mut api_foreign = Foreign::new(wallet.clone(), None, None);
->>>>>>> 9360e5c5
 	///
 	/// let block_fees = BlockFees {
 	///		fees: 800000,
@@ -294,12 +251,8 @@
 	/// ```
 
 	pub fn build_coinbase(&self, block_fees: &BlockFees) -> Result<CbData, Error> {
-<<<<<<< HEAD
-		let mut w = self.wallet.lock();
-=======
 		let mut w_lock = self.wallet_inst.lock();
 		let w = w_lock.lc_provider()?.wallet_inst()?;
->>>>>>> 9360e5c5
 		if let Some(m) = self.middleware.as_ref() {
 			m(
 				ForeignCheckMiddlewareFn::BuildCoinbase,
@@ -307,19 +260,12 @@
 				None,
 			)?;
 		}
-<<<<<<< HEAD
-		w.open_with_credentials()?;
-		let res = foreign::build_coinbase(&mut *w, block_fees, self.doctest_mode);
-		w.close()?;
-		res
-=======
 		foreign::build_coinbase(
 			&mut **w,
 			(&self.keychain_mask).as_ref(),
 			block_fees,
 			self.doctest_mode,
 		)
->>>>>>> 9360e5c5
 	}
 
 	/// Verifies all messages in the slate match their public keys.
@@ -343,11 +289,7 @@
 	/// ```
 	/// # grin_wallet_api::doctest_helper_setup_doc_env_foreign!(wallet, wallet_config);
 	///
-<<<<<<< HEAD
-	/// let mut api_foreign = Foreign::new(wallet.clone(), None);
-=======
 	/// let mut api_foreign = Foreign::new(wallet.clone(), None, None);
->>>>>>> 9360e5c5
 	///
 	/// # let slate = Slate::blank(2);
 	/// // Receive a slate via some means
@@ -366,12 +308,8 @@
 
 	pub fn verify_slate_messages(&self, slate: &Slate) -> Result<(), Error> {
 		if let Some(m) = self.middleware.as_ref() {
-<<<<<<< HEAD
-			let mut w = self.wallet.lock();
-=======
 			let mut w_lock = self.wallet_inst.lock();
 			let w = w_lock.lc_provider()?.wallet_inst()?;
->>>>>>> 9360e5c5
 			m(
 				ForeignCheckMiddlewareFn::VerifySlateMessages,
 				w.w2n_client().get_version_info(),
@@ -424,11 +362,7 @@
 	/// ```
 	/// # grin_wallet_api::doctest_helper_setup_doc_env_foreign!(wallet, wallet_config);
 	///
-<<<<<<< HEAD
-	/// let mut api_foreign = Foreign::new(wallet.clone(), None);
-=======
 	/// let mut api_foreign = Foreign::new(wallet.clone(), None, None);
->>>>>>> 9360e5c5
 	/// # let slate = Slate::blank(2);
 	///
 	/// // . . .
@@ -447,12 +381,8 @@
 		dest_acct_name: Option<&str>,
 		message: Option<String>,
 	) -> Result<Slate, Error> {
-<<<<<<< HEAD
-		let mut w = self.wallet.lock();
-=======
 		let mut w_lock = self.wallet_inst.lock();
 		let w = w_lock.lc_provider()?.wallet_inst()?;
->>>>>>> 9360e5c5
 		if let Some(m) = self.middleware.as_ref() {
 			m(
 				ForeignCheckMiddlewareFn::ReceiveTx,
@@ -460,12 +390,6 @@
 				Some(slate),
 			)?;
 		}
-<<<<<<< HEAD
-		w.open_with_credentials()?;
-		let res = foreign::receive_tx(&mut *w, slate, dest_acct_name, message, self.doctest_mode);
-		w.close()?;
-		res
-=======
 		foreign::receive_tx(
 			&mut **w,
 			(&self.keychain_mask).as_ref(),
@@ -474,7 +398,6 @@
 			message,
 			self.doctest_mode,
 		)
->>>>>>> 9360e5c5
 	}
 
 	/// Finalizes an invoice transaction initiated by this wallet's Owner api.
@@ -505,11 +428,7 @@
 	/// # grin_wallet_api::doctest_helper_setup_doc_env_foreign!(wallet, wallet_config);
 	///
 	/// let mut api_owner = Owner::new(wallet.clone());
-<<<<<<< HEAD
-	/// let mut api_foreign = Foreign::new(wallet.clone(), None);
-=======
 	/// let mut api_foreign = Foreign::new(wallet.clone(), None, None);
->>>>>>> 9360e5c5
 	///
 	/// // . . .
 	/// // Issue the invoice tx via the owner API
@@ -529,12 +448,8 @@
 	/// ```
 
 	pub fn finalize_invoice_tx(&self, slate: &Slate) -> Result<Slate, Error> {
-<<<<<<< HEAD
-		let mut w = self.wallet.lock();
-=======
 		let mut w_lock = self.wallet_inst.lock();
 		let w = w_lock.lc_provider()?.wallet_inst()?;
->>>>>>> 9360e5c5
 		if let Some(m) = self.middleware.as_ref() {
 			m(
 				ForeignCheckMiddlewareFn::FinalizeInvoiceTx,
@@ -542,14 +457,7 @@
 				Some(slate),
 			)?;
 		}
-<<<<<<< HEAD
-		w.open_with_credentials()?;
-		let res = foreign::finalize_invoice_tx(&mut *w, slate);
-		w.close()?;
-		res
-=======
 		foreign::finalize_invoice_tx(&mut **w, (&self.keychain_mask).as_ref(), slate)
->>>>>>> 9360e5c5
 	}
 }
 
