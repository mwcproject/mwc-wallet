--- conflicted
+++ resolved
@@ -192,37 +192,6 @@
 	Ok(())
 }
 
-<<<<<<< HEAD
-/// dispatch a db wallet
-pub fn create_wallet<C, K>(
-	dir: &str,
-	n_client: C,
-	rec_phrase: Option<&str>,
-) -> Arc<Mutex<dyn WalletInst<C, K>>>
-where
-	C: NodeClient + 'static,
-	K: keychain::Keychain + 'static,
-{
-	let z_string = match rec_phrase {
-		Some(s) => Some(util::ZeroingString::from(s)),
-		None => None,
-	};
-	let mut wallet_config = WalletConfig::default();
-	wallet_config.data_file_dir = String::from(dir);
-	let _ = WalletSeed::init_file(&wallet_config.data_file_dir, 32, z_string, "");
-	let mut wallet = LMDBBackend::new(wallet_config.clone(), "", n_client)
-		.unwrap_or_else(|e| panic!("Error creating wallet: {:?} Config: {:?}", e, wallet_config));
-	wallet.open_with_credentials().unwrap_or_else(|e| {
-		panic!(
-			"Error initializing wallet: {:?} Config: {:?}",
-			e, wallet_config
-		)
-	});
-	Arc::new(Mutex::new(wallet))
-}
-
-=======
->>>>>>> 9360e5c5
 /// send an amount to a destination
 pub fn send_to_dest<'a, L, C, K>(
 	wallet: Arc<Mutex<Box<dyn WalletInst<'a, L, C, K>>>>,
